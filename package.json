{
  "name": "bedrock-identity",
<<<<<<< HEAD
  "version": "1.0.2-dev",
=======
  "version": "1.0.2",
>>>>>>> 65fafbc4
  "description": "Bedrock identity",
  "main": "./lib/identity",
  "scripts": {
    "test": "node test.js"
  },
  "repository": {
    "type": "git",
    "url": "https://github.com/digitalbazaar/bedrock-identity"
  },
  "keywords": [
    "bedrock"
  ],
  "author": {
    "name": "Digital Bazaar, Inc.",
    "email": "support@digitalbazaar.com",
    "url": "http://digitalbazaar.com"
  },
  "bugs": {
    "url": "https://github.com/digitalbazaar/bedrock-identity/issues"
  },
  "homepage": "https://github.com/digitalbazaar/bedrock-identity",
  "dependencies": {
    "async": "~0.9.0",
    "bcrypt": "~0.8.1",
    "jsonld-signatures": "~0.2.4",
    "ursa": "~0.8.2"
  },
  "peerDependencies": {
    "bedrock": "^1.0.0",
    "bedrock-permission": "^1.1.0",
    "bedrock-mail": "^1.0.0",
    "bedrock-mongodb": "^1.0.0"
  },
  "directories": {
    "lib": "./lib"
  }
}<|MERGE_RESOLUTION|>--- conflicted
+++ resolved
@@ -1,10 +1,6 @@
 {
   "name": "bedrock-identity",
-<<<<<<< HEAD
-  "version": "1.0.2-dev",
-=======
-  "version": "1.0.2",
->>>>>>> 65fafbc4
+  "version": "1.0.3-dev",
   "description": "Bedrock identity",
   "main": "./lib/identity",
   "scripts": {
